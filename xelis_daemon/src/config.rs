--- conflicted
+++ resolved
@@ -205,30 +205,6 @@
     }
 ];
 
-// Mainnet seed nodes
-const MAINNET_SEED_NODES: [&str; 7] = [
-    // France
-    "51.210.117.23:2125",
-    // US
-    "198.71.55.87:2125",
-    // Germany
-    "162.19.249.100:2125",
-    // Singapore
-    "139.99.89.27:2125",
-    // Poland
-    "51.68.142.141:2125",
-    // Great Britain
-    "51.195.220.137:2125",
-    // "Canada"
-    "66.70.179.137:2125"
-];
-
-// Testnet seed nodes
-const TESTNET_SEED_NODES: [&str; 1] = [
-    // US
-    "74.208.251.149:2125",
-];
-
 // Genesis block to have the same starting point for every nodes
 // Genesis block in hexadecimal format
 const MAINNET_GENESIS_BLOCK: &str = "0000000000000000000000018fe5dbb2df00000000000000000000000000000000000000000000000000000000000000000000000000000000000000c61a10e130376a5119a4efb7ae723bbb251a68fc7ff552ab80b7c0c003eee522";
@@ -255,14 +231,6 @@
     pub static ref DEV_PUBLIC_KEY: PublicKey = Address::from_string(&DEV_ADDRESS.to_owned()).unwrap().to_public_key();
 }
 
-<<<<<<< HEAD
-// Genesis block hash for both networks
-// It must be the same as the hash of the genesis block
-const MAINNET_GENESIS_BLOCK_HASH: Hash = Hash::new([91, 131, 11, 129, 199, 122, 214, 63, 164, 83, 80, 96, 57, 144, 227, 53, 102, 8, 249, 113, 218, 125, 89, 139, 129, 198, 151, 113, 44, 1, 176, 210]);
-const TESTNET_GENESIS_BLOCK_HASH: Hash = Hash::new([154, 133, 99, 78, 69, 90, 29, 226, 141, 41, 106, 107, 91, 77, 43, 46, 139, 133, 203, 32, 189, 172, 151, 222, 128, 5, 209, 32, 73, 146, 227, 98]);
-
-=======
->>>>>>> e03086b5
 // Genesis block hash based on network selected
 pub fn get_genesis_block_hash(network: &Network) -> &'static Hash {
     match network {
@@ -272,7 +240,7 @@
     }
 }
 
-<<<<<<< HEAD
+
 // Mainnet seed nodes
 const MAINNET_SEED_NODES: [&str; 4] = [
 
@@ -293,8 +261,6 @@
 
 ];
 
-=======
->>>>>>> e03086b5
 // Get seed nodes based on the network used
 pub const fn get_seed_nodes(network: &Network) -> &[&str] {
     match network {
