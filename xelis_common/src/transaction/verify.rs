use bulletproofs::RangeProof;
use curve25519_dalek::{
    ristretto::CompressedRistretto,
    traits::Identity,
    RistrettoPoint,
    Scalar
};
use log::{debug, trace};
use merlin::Transcript;
use crate::{
    config::XELIS_ASSET,
    crypto::{
        elgamal::{
            Ciphertext,
            CompressedPublicKey,
            DecompressionError,
            DecryptHandle,
            PedersenCommitment
        },
        proofs::{
            BatchCollector,
            ProofVerificationError,
            BP_GENS,
            BULLET_PROOF_SIZE,
            PC_GENS
        },
        Hash,
        ProtocolTranscript,
        SIGNATURE_SIZE
    },
    serializer::Serializer,
    transaction::{
        TxVersion,
        EXTRA_DATA_LIMIT_SIZE,
        EXTRA_DATA_LIMIT_SUM_SIZE,
        MAX_TRANSFER_COUNT
    },
    block::BlockVersion
};
use super::{Reference, Role, Transaction, TransactionType, TransferPayload};
use thiserror::Error;
use std::iter;
use async_trait::async_trait;

/// This trait is used by the batch verification function.
/// It is intended to represent a virtual snapshot of the current blockchain
/// state, where the transactions can get applied in order.
#[async_trait]
pub trait BlockchainVerificationState<'a, E> {
    // This is giving a "implementation is not general enough"
    // We replace it by a generic type in the trait definition
    // See: https://play.rust-lang.org/?version=stable&mode=debug&edition=2021&gist=aaa6065daaab514e638b2333703765c7
    // type Error;

    /// Pre-verify the TX
    async fn pre_verify_tx<'b>(
        &'b mut self,
        tx: &Transaction,
    ) -> Result<(), E>;

    /// Get the balance ciphertext for a receiver account
    async fn get_receiver_balance<'b>(
        &'b mut self,
        account: &'a CompressedPublicKey,
        asset: &'a Hash,
    ) -> Result<&'b mut Ciphertext, E>;

    /// Get the balance ciphertext used for verification of funds for the sender account
    async fn get_sender_balance<'b>(
        &'b mut self,
        account: &'a CompressedPublicKey,
        asset: &'a Hash,
        reference: &Reference,
    ) -> Result<&'b mut Ciphertext, E>;

    /// Apply new output to a sender account
    async fn add_sender_output(
        &mut self,
        account: &'a CompressedPublicKey,
        asset: &'a Hash,
        output: Ciphertext,
    ) -> Result<(), E>;

    /// Get the nonce of an account
    async fn get_account_nonce(
        &mut self,
        account: &'a CompressedPublicKey
    ) -> Result<u64, E>;

    /// Apply a new nonce to an account
    async fn update_account_nonce(
        &mut self,
        account: &'a CompressedPublicKey,
        new_nonce: u64
    ) -> Result<(), E>;

    /// Get the block version in which TX is executed
    fn get_block_version(&self) -> BlockVersion;
}

#[derive(Error, Debug, Clone)]
pub enum VerificationError<T> {
    #[error("State error: {0}")]
    State(T),
    #[error("Invalid nonce, got {} expected {}", _0, _1)]
    InvalidNonce(u64, u64),
    #[error("Sender is receiver")]
    SenderIsReceiver,
    #[error("Invalid signature")]
    InvalidSignature,
    #[error("Proof verification error: {0}")]
    Proof(#[from] ProofVerificationError),
    #[error("Extra Data is too big in transfer")]
    TransferExtraDataSize,
    #[error("Extra Data is too big in transaction")]
    TransactionExtraDataSize,
    #[error("Transfer count is invalid")]
    TransferCount,
    #[error("Invalid commitments assets")]
    Commitments,
}

struct DecompressedTransferCt {
    commitment: PedersenCommitment,
    sender_handle: DecryptHandle,
    receiver_handle: DecryptHandle,
}

impl DecompressedTransferCt {
    fn decompress(transfer: &TransferPayload) -> Result<Self, DecompressionError> {
        Ok(Self {
            commitment: transfer.commitment.decompress()?,
            sender_handle: transfer.sender_handle.decompress()?,
            receiver_handle: transfer.receiver_handle.decompress()?,
        })
    }

    fn get_ciphertext(&self, role: Role) -> Ciphertext {
        let handle = match role {
            Role::Receiver => self.receiver_handle.clone(),
            Role::Sender => self.sender_handle.clone(),
        };

        Ciphertext::new(self.commitment.clone(), handle)
    }
}

impl Transaction {
    /// Get the new output ciphertext
    // This is used to subtract the amount from the sender's balance
    fn get_sender_output_ct(
        &self,
        asset: &Hash,
        decompressed_transfers: &[DecompressedTransferCt],
    ) -> Result<Ciphertext, DecompressionError> {
        let mut output = Ciphertext::zero();

        if *asset == XELIS_ASSET {
            // Fees are applied to the native blockchain asset only.
            output += Scalar::from(self.fee);
        }

        match &self.data {
            TransactionType::Transfers(transfers) => {
                for (transfer, d) in transfers.iter().zip(decompressed_transfers.iter()) {
                    if asset == &transfer.asset {
                        output += d.get_ciphertext(Role::Sender);
                    }
                }
            }
            TransactionType::Burn(payload) => {
                if *asset == payload.asset {
                    output += Scalar::from(payload.amount)
                }
            }
        }

        Ok(output)
    }

    pub(crate) fn prepare_transcript(
        version: TxVersion,
        source_pubkey: &CompressedPublicKey,
        fee: u64,
        nonce: u64,
    ) -> Transcript {
        let mut transcript = Transcript::new(b"transaction-proof");
        transcript.append_u64(b"version", version.into());
        transcript.append_public_key(b"source_pubkey", source_pubkey);
        transcript.append_u64(b"fee", fee);
        transcript.append_u64(b"nonce", nonce);
        transcript
    }

    // Verify that the commitment assets match the assets used in the tx
    fn verify_commitment_assets(&self) -> bool {
        let has_commitment_for_asset = |asset| {
            self.source_commitments
                .iter()
                .any(|c| &c.asset == asset)
        };

        // XELIS_ASSET is always required for fees
        if !has_commitment_for_asset(&XELIS_ASSET) {
            return false;
        }

        // Check for duplicates
        // Don't bother with hashsets or anything, number of transfers should be constrained
        if self
            .source_commitments
            .iter()
            .enumerate()
            .any(|(i, c)| {
                self.source_commitments
                    .iter()
                    .enumerate()
                    .any(|(i2, c2)| i != i2 && &c.asset == &c2.asset)
            })
        {
            return false;
        }

        match &self.data {
            TransactionType::Transfers(transfers) => transfers
                .iter()
                .all(|transfer| has_commitment_for_asset(&transfer.asset)),
            TransactionType::Burn(payload) => has_commitment_for_asset(&payload.asset),
        }
    }

    // Internal, does not verify the range proof
    // returns (transcript, commitments for range proof).
    async fn pre_verify<'a, E, B: BlockchainVerificationState<'a, E>>(
        &'a self,
        state: &mut B,
        sigma_batch_collector: &mut BatchCollector,
    ) -> Result<(Transcript, Vec<(RistrettoPoint, CompressedRistretto)>), VerificationError<E>>
    {
        trace!("Pre-verifying transaction");
        state.pre_verify_tx(&self).await
            .map_err(VerificationError::State)?;

        // First, check the nonce
        let account_nonce = state.get_account_nonce(&self.source).await
            .map_err(VerificationError::State)?;

        if account_nonce != self.nonce {
            return Err(VerificationError::InvalidNonce(account_nonce, self.nonce));
        }

        // Nonce is valid, update it for next transactions if any
        state
            .update_account_nonce(&self.source, self.nonce + 1).await
            .map_err(VerificationError::State)?;

        if !self.verify_commitment_assets() {
            debug!("Invalid commitment assets");
            return Err(VerificationError::Commitments);
        }

        let transfers_decompressed = if let TransactionType::Transfers(transfers) = &self.data {
            if transfers.len() > MAX_TRANSFER_COUNT || transfers.is_empty() {
                debug!("incorrect transfers size: {}", transfers.len());
                return Err(VerificationError::TransferCount);
            }

            let mut extra_data_size = 0;
            // Prevent sending to ourself
            for transfer in transfers.iter() {
                if transfer.destination == self.source {
                    debug!("sender cannot be the receiver in the same TX");
                    return Err(VerificationError::SenderIsReceiver);
                }

                if let Some(extra_data) = transfer.extra_data.as_ref() {
                    let size = extra_data.size();
                    if size > EXTRA_DATA_LIMIT_SIZE {
                        return Err(VerificationError::TransferExtraDataSize);
                    }
                    extra_data_size += size;
                }
            }

<<<<<<< HEAD
            // TODO: This is temporary until the hardfork has passed
            let max_size = if state.get_block_version() == BlockVersion::V0 {
                EXTRA_DATA_LIMIT_SIZE
            } else {
                EXTRA_DATA_LIMIT_SUM_SIZE
            };

=======
>>>>>>> 9cff1a11
            // Check the sum of extra data size
            if extra_data_size > EXTRA_DATA_LIMIT_SUM_SIZE {
                return Err(VerificationError::TransactionExtraDataSize);
            }

            transfers
                .iter()
                .map(DecompressedTransferCt::decompress)
                .collect::<Result<_, DecompressionError>>()
                .map_err(ProofVerificationError::from)?
        } else {
            vec![]
        };

        let new_source_commitments_decompressed = self
            .source_commitments
            .iter()
            .map(|commitment| commitment.commitment.decompress())
            .collect::<Result<Vec<_>, DecompressionError>>()
            .map_err(ProofVerificationError::from)?;

        let owner = self
            .source
            .decompress()
            .map_err(|err| VerificationError::Proof(err.into()))?;

        let mut transcript = Self::prepare_transcript(self.version, &self.source, self.fee, self.nonce);

        // 0. Verify Signature
        let bytes = self.to_bytes();
        if !self.signature.verify(&bytes[..bytes.len() - SIGNATURE_SIZE], &owner) {
            debug!("transaction signature is invalid");
            return Err(VerificationError::InvalidSignature);
        }

        // 1. Verify CommitmentEqProofs
        trace!("verifying commitments eq proofs");

        for (commitment, new_source_commitment) in self
            .source_commitments
            .iter()
            .zip(&new_source_commitments_decompressed)
        {
            // Ciphertext containing all the funds spent for this commitment
            let output = self.get_sender_output_ct(&commitment.asset, &transfers_decompressed)
            .map_err(|err| VerificationError::Proof(err.into()))?;

            // Retrieve the balance of the sender
            let source_verification_ciphertext = state
                .get_sender_balance(&self.source, &commitment.asset, &self.reference).await
                .map_err(VerificationError::State)?;

            // Compute the new final balance for account
            *source_verification_ciphertext -= &output;
            transcript.new_commitment_eq_proof_domain_separator();
            transcript.append_hash(b"new_source_commitment_asset", &commitment.asset);
            transcript
                .append_commitment(b"new_source_commitment", &commitment.commitment);

            commitment.proof.pre_verify(
                &owner,
                &source_verification_ciphertext,
                &new_source_commitment,
                &mut transcript,
                sigma_batch_collector,
            )?;

            // Update source balance
            state
                .add_sender_output(
                    &self.source,
                    &commitment.asset,
                    output,
                ).await
                .map_err(VerificationError::State)?;
        }

        // 2. Verify every CtValidityProof
        trace!("verifying transfers ciphertext validity proofs");

        if let TransactionType::Transfers(transfers) = &self.data {
            for (transfer, decompressed) in transfers.iter().zip(&transfers_decompressed) {
                let receiver = transfer
                    .destination
                    .decompress()
                    .map_err(ProofVerificationError::from)?;

                // Update receiver balance

                let current_balance = state
                    .get_receiver_balance(
                        &transfer.destination,
                        &transfer.asset
                    ).await
                    .map_err(VerificationError::State)?;

                let receiver_ct = decompressed.get_ciphertext(Role::Receiver);
                *current_balance += receiver_ct;

                // Validity proof

                transcript.transfer_proof_domain_separator();
                transcript.append_public_key(b"dest_pubkey", &transfer.destination);
                transcript.append_commitment(b"amount_commitment", &transfer.commitment);
                transcript.append_handle(b"amount_sender_handle", &transfer.sender_handle);
                transcript
                    .append_handle(b"amount_receiver_handle", &transfer.receiver_handle);

                transfer.ct_validity_proof.pre_verify(
                    &decompressed.commitment,
                    &receiver,
                    &decompressed.receiver_handle,
                    &mut transcript,
                    sigma_batch_collector,
                )?;
            }
        }

        // Prepare the new source commitments

        let new_source_commitments = self
            .source_commitments
            .iter()
            .zip(&new_source_commitments_decompressed)
            .map(|(commitment, new_source_commitment)| {
                (
                    new_source_commitment.as_point().clone(),
                    commitment.commitment.as_point().clone(),
                )
            });

        let mut n_commitments = self.source_commitments.len();
        if let TransactionType::Transfers(transfers) = &self.data {
            n_commitments += transfers.len()
        }

        // Create fake commitments to make `m` (party size) of the bulletproof a power of two.
        let n_dud_commitments = n_commitments
            .checked_next_power_of_two()
            .ok_or(ProofVerificationError::Format)?
            - n_commitments;

        let value_commitments: Vec<(RistrettoPoint, CompressedRistretto)> = if let TransactionType::Transfers(transfers) = &self.data {
            new_source_commitments
                .chain(transfers.iter().zip(&transfers_decompressed).map(
                    |(transfer, decompressed)| {
                        (
                            decompressed.commitment.as_point().clone(),
                            transfer.commitment.as_point().clone(),
                        )
                    },
                ))
                .chain(
                    iter::repeat((RistrettoPoint::identity(), CompressedRistretto::identity()))
                        .take(n_dud_commitments),
                )
                .collect()
        } else {
            new_source_commitments
                .chain(
                    iter::repeat((RistrettoPoint::identity(), CompressedRistretto::identity()))
                        .take(n_dud_commitments),
                )
                .collect()
        };

        // 3. Verify the aggregated RangeProof
        trace!("verifying range proof");

        // range proof will be verified in batch by caller

        Ok((transcript, value_commitments))
    }

    pub async fn verify_batch<'a, T: AsRef<Transaction>, E, B: BlockchainVerificationState<'a, E>>(
        txs: &'a [T],
        state: &mut B,
    ) -> Result<(), VerificationError<E>> {
        trace!("Verifying batch of {} transactions", txs.len());
        let mut sigma_batch_collector = BatchCollector::default();
        let mut prepared = Vec::with_capacity(txs.len());
        for tx in txs {
            let (transcript, commitments) = tx.as_ref().pre_verify(state, &mut sigma_batch_collector).await?;
            prepared.push((transcript, commitments));
        }

        sigma_batch_collector
            .verify()
            .map_err(|_| ProofVerificationError::GenericProof)?;

        RangeProof::verify_batch(
            txs.iter()
                .zip(&mut prepared)
                .map(|(tx, (transcript, commitments))| {
                    tx.as_ref().range_proof
                        .verification_view(transcript, commitments, 64)
                }),
            &BP_GENS,
            &PC_GENS,
        )
        .map_err(ProofVerificationError::from)?;

        Ok(())
    }

    /// Verify one transaction. Use `verify_batch` to verify a batch of transactions.
    pub async fn verify<'a, E, B: BlockchainVerificationState<'a, E>>(
        &'a self,
        state: &mut B,
    ) -> Result<(), VerificationError<E>> {
        let mut sigma_batch_collector = BatchCollector::default();
        let (mut transcript, commitments) = self.pre_verify(state, &mut sigma_batch_collector).await?;

        trace!("Verifying sigma proofs");
        sigma_batch_collector
            .verify()
            .map_err(|_| ProofVerificationError::GenericProof)?;

        trace!("Verifying range proof");
        RangeProof::verify_multiple(
            &self.range_proof,
            &BP_GENS,
            &PC_GENS,
            &mut transcript,
            &commitments,
            BULLET_PROOF_SIZE,
        )
        .map_err(ProofVerificationError::from)?;

        Ok(())
    }

    /// Assume the tx is valid, apply it to `state`. May panic if a ciphertext is ill-formed.
    pub async fn apply_without_verify<'a, E, B: BlockchainVerificationState<'a, E>>(
        &'a self,
        state: &mut B,
    ) -> Result<(), E> {
        // Update nonce
        state.update_account_nonce(self.get_source(), self.nonce + 1).await?;

        let transfers_decompressed = if let TransactionType::Transfers(transfers) = &self.data {
            transfers
                .iter()
                .map(DecompressedTransferCt::decompress)
                .map(Result::unwrap)
                .collect()
        } else {
            vec![]
        };

        for commitment in &self.source_commitments {
            let asset = &commitment.asset;
            let current_bal_sender = state
                .get_sender_balance(
                    &self.source,
                    asset,
                    &self.reference,
                ).await?;

            let output = self.get_sender_output_ct(asset, &transfers_decompressed)
                .expect("ill-formed ciphertext");

            // Compute the new final balance for account
            *current_bal_sender -= &output;

            // Update source balance
            state.add_sender_output(
                &self.source,
                &commitment.asset,
                output,
            ).await?;
        }

        if let TransactionType::Transfers(transfers) = &self.data {
            for transfer in transfers {
                // Update receiver balance
                let current_bal = state
                    .get_receiver_balance(
                        &transfer.destination,
                        &transfer.asset,
                    ).await?;

                let receiver_ct = transfer
                    .get_ciphertext(Role::Receiver)
                    .decompress()
                    .expect("ill-formed ciphertext");

                *current_bal += receiver_ct;
            }
        }
    
        Ok(())
    }

    /// Verify only that the final sender balance is the expected one for each commitment.
    /// Then apply ciphertexts to the state.
    /// Checks done are: commitment eq proofs only.
    pub async fn apply_with_partial_verify<'a, E, B: BlockchainVerificationState<'a, E>>(&'a self, state: &mut B) -> Result<(), VerificationError<E>> {
        trace!("apply with partial verify");
        let mut sigma_batch_collector = BatchCollector::default();

        let transfers_decompressed = if let TransactionType::Transfers(transfers) = &self.data {
            transfers
                .iter()
                .map(DecompressedTransferCt::decompress)
                .collect::<Result<_, DecompressionError>>()
                .map_err(ProofVerificationError::from)?
        } else {
            vec![]
        };

        let new_source_commitments_decompressed = self
            .source_commitments
            .iter()
            .map(|commitment| commitment.commitment.decompress())
            .collect::<Result<Vec<_>, DecompressionError>>()
            .map_err(ProofVerificationError::from)?;

        let owner = self
            .source
            .decompress()
            .map_err(|err| VerificationError::Proof(err.into()))?;

        let mut transcript = Self::prepare_transcript(self.version, &self.source, self.fee, self.nonce);

        trace!("verifying commitments eq proofs");

        // This contains sender balance updated, output ciphertext, asset commitment
        let mut commitments_changes = Vec::new();

        for (commitment, new_source_commitment) in self
            .source_commitments
            .iter()
            .zip(&new_source_commitments_decompressed)
        {
            // Ciphertext containing all the funds spent for this commitment
            let output = self.get_sender_output_ct(&commitment.asset, &transfers_decompressed)
                .map_err(|err| VerificationError::Proof(err.into()))?;

            // Retrieve the balance of the sender
            let mut source_verification_ciphertext = state
                .get_sender_balance(&self.source, &commitment.asset, &self.reference).await
                .map_err(VerificationError::State)?
                .clone();

            // Compute the new final balance for account
            source_verification_ciphertext -= &output;
            transcript.new_commitment_eq_proof_domain_separator();
            transcript.append_hash(b"new_source_commitment_asset", &commitment.asset);
            transcript
                .append_commitment(b"new_source_commitment", &commitment.commitment);

            commitment.proof.pre_verify(
                &owner,
                &source_verification_ciphertext,
                &new_source_commitment,
                &mut transcript,
                &mut sigma_batch_collector,
            )?;

            commitments_changes.push((source_verification_ciphertext, output, &commitment.asset));
        }

        trace!("Verifying sigma proofs");
        sigma_batch_collector
            .verify()
            .map_err(|_| ProofVerificationError::GenericProof)?;

        // Proofs are correct, apply
        for (source_verification_ciphertext, output, asset) in commitments_changes {
            // Update sender final balance for asset
            let current_ciphertext = state
                .get_sender_balance(&self.source, asset, &self.reference)
                .await
                .map_err(VerificationError::State)?;
            *current_ciphertext = source_verification_ciphertext;

            // Update sender output for asset
            state
                .add_sender_output(
                    &self.source,
                    asset,
                    output,
                ).await
                .map_err(VerificationError::State)?;
        }

        // Apply receiver balances
        if let TransactionType::Transfers(transfers) = &self.data {
            for transfer in transfers {
                // Update receiver balance
                let current_bal = state
                    .get_receiver_balance(
                        &transfer.destination,
                        &transfer.asset,
                    ).await
                    .map_err(VerificationError::State)?;

                let receiver_ct = transfer
                    .get_ciphertext(Role::Receiver)
                    .decompress()
                    .expect("ill-formed ciphertext");

                *current_bal += receiver_ct;
            }
        }

        Ok(())
    }
}<|MERGE_RESOLUTION|>--- conflicted
+++ resolved
@@ -282,16 +282,6 @@
                 }
             }
 
-<<<<<<< HEAD
-            // TODO: This is temporary until the hardfork has passed
-            let max_size = if state.get_block_version() == BlockVersion::V0 {
-                EXTRA_DATA_LIMIT_SIZE
-            } else {
-                EXTRA_DATA_LIMIT_SUM_SIZE
-            };
-
-=======
->>>>>>> 9cff1a11
             // Check the sum of extra data size
             if extra_data_size > EXTRA_DATA_LIMIT_SUM_SIZE {
                 return Err(VerificationError::TransactionExtraDataSize);
