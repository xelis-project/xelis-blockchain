--- conflicted
+++ resolved
@@ -1,8 +1,4 @@
-<<<<<<< HEAD
-use crate::{core::{blockchain::Blockchain, block::Block, serializer::Serializer, message::MessageData}, crypto::{key::PublicKey, hash::Hash, address::Address}};
-=======
-use crate::{core::{blockchain::Blockchain, block::Block, serializer::Serializer, transaction::Transaction}, crypto::{key::PublicKey, hash::Hash, address::Address}};
->>>>>>> 753f6407
+use crate::{core::{blockchain::Blockchain, block::Block, serializer::Serializer, message::MessageData, transaction::Transaction}, crypto::{hash::Hash, address::Address}};
 use super::{RpcError, RpcServer};
 use serde::{Deserialize, Serialize, de::DeserializeOwned};
 use serde_json::{json, Value};
@@ -20,13 +16,8 @@
 }
 
 #[derive(Serialize, Deserialize)]
-<<<<<<< HEAD
 pub struct GetBlockTemplateParams<'a> {
     pub address: Address<'a>
-=======
-pub struct GetBlockTemplateParams {
-    pub address: Address
->>>>>>> 753f6407
 }
 
 #[derive(Serialize, Deserialize)]
@@ -42,19 +33,19 @@
 }
 
 #[derive(Serialize, Deserialize)]
-<<<<<<< HEAD
 pub struct GetMessagesParams<'a> {
     pub address: Address<'a>,
     pub from: Option<Address<'a>>
-=======
-pub struct GetAccountParams {
-    pub address: Address
+}
+
+#[derive(Serialize, Deserialize)]
+pub struct GetAccountParams<'a> {
+    pub address: Address<'a>
 }
 
 #[derive(Serialize, Deserialize)]
 pub struct SubmitTransactionParams {
     pub data: String // should be in hex format
->>>>>>> 753f6407
 }
 
 macro_rules! method {
@@ -76,12 +67,9 @@
     server.register_method("get_block_at_height", method!(get_block_at_height));
     server.register_method("get_block_by_hash", method!(get_block_by_hash));
     server.register_method("submit_block", method!(submit_block));
-<<<<<<< HEAD
     server.register_method("get_messages", method!(get_messages));
-=======
     server.register_method("get_account", method!(get_account));
     server.register_method("submit_transaction", method!(submit_transaction));
->>>>>>> 753f6407
 }
 
 async fn get_height(blockchain: Arc<Blockchain>, body: Value) -> Result<Value, RpcError> {
@@ -107,14 +95,10 @@
 
 async fn get_block_template(blockchain: Arc<Blockchain>, body: Value) -> Result<Value, RpcError> {
     let params: GetBlockTemplateParams = parse_params(body)?;
-<<<<<<< HEAD
     if !params.address.is_normal() {
         return Err(RpcError::ExpectedNormalAddress)
     }
     let block = blockchain.get_block_template(params.address.to_public_key()).await?;
-=======
-    let block = blockchain.get_block_template(params.address.consume_public_key()).await?;
->>>>>>> 753f6407
     Ok(json!(GetBlockTemplateResult { template: block.to_hex(), difficulty: blockchain.get_difficulty() }))
 }
 
@@ -127,7 +111,6 @@
     Ok(json!(true))
 }
 
-<<<<<<< HEAD
 async fn get_messages(blockchain: Arc<Blockchain>, body: Value) -> Result<Value, RpcError> {
     let params: GetMessagesParams = parse_params(body)?;
     if !params.address.is_normal() {
@@ -136,7 +119,8 @@
     // TODO
     let messages: Vec<&dyn MessageData> = Vec::new();
     panic!("") //Ok(json!(messages))
-=======
+}
+
 async fn get_account(blockchain: Arc<Blockchain>, body: Value) -> Result<Value, RpcError> {
     let params: GetAccountParams = parse_params(body)?;
     let storage = blockchain.get_storage().lock().await;
@@ -149,5 +133,4 @@
     let transaction = Transaction::from_hex(params.data)?;
     blockchain.add_tx_to_mempool(transaction, true).await?;
     Ok(json!(true))
->>>>>>> 753f6407
 }