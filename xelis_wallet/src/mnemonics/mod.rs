pub mod languages;

use thiserror::Error;
use std::collections::HashMap;
use log::debug;
use xelis_common::{
    crypto::PrivateKey,
    serializer::Serializer
};
use languages::*;

const KEY_SIZE: usize = 32;
const SEED_LENGTH: usize = 24;
const WORDS_LIST: usize = 1626;
const WORDS_LIST_U32: u32 = WORDS_LIST as u32;

pub const LANGUAGES: [Language<'static>; 11] = [
    english::ENGLISH,
    french::FRENCH,
    italian::ITALIAN,
    spanish::SPANISH,
    portuguese::PORTUGUESE,
    japanese::JAPANESE,
    chinese_simplified::CHINESE_SIMPLIFIED,
    russian::RUSSIAN,
    esperanto::ESPERANTO,
    dutch::DUTCH,
    german::GERMAN
];

#[derive(Debug, Error)]
pub enum MnemonicsError {
    #[error("Invalid words count")]
    InvalidWordsCount,
    #[error("Invalid checksum")]
    InvalidChecksum,
    #[error("Invalid checksum index")]
    InvalidChecksumIndex,
    #[error("Invalid language index")]
    InvalidLanguageIndex,
    #[error("Invalid language")]
    InvalidLanguage,
    #[error("Invalid key size")]
    InvalidKeySize,
    #[error("Invalid key from bytes")]
    InvalidKeyFromBytes,
    #[error("Invalid checksum calculation")]
    InvalidChecksumCalculation,
    #[error("No indices found")]
    NoIndicesFound,
    #[error("Word list sanity check error")]
    WordListSanityCheckError,
    #[error("Out of bounds")]
    OutOfBounds
}

pub struct Language<'a> {
    // Language name, like "English" or "French"
    name: &'a str,
<<<<<<< HEAD
    prefix_length: usize, // Number of utf-8 chars to use for checksum
=======
    // number of utf-8 chars to use for checksum
    prefix_length: usize,
    // list of words in the language
>>>>>>> 9cff1a11
    words: [&'a str; WORDS_LIST]
}

// Calculate the checksum index for the seed based on the language prefix length
fn calculate_checksum_index(words: &[String], prefix_len: usize) -> Result<u32, MnemonicsError> {
    if words.len() != SEED_LENGTH {
        return Err(MnemonicsError::InvalidWordsCount);
    }

    let mut chars: Vec<char> = Vec::new();
    for word in words {
        let mut word_chars: Vec<char> = word.chars().collect();
        if word_chars.len() > prefix_len {
            word_chars.truncate(prefix_len);
        }

        chars.extend_from_slice(&word_chars);
    }
    let value: String = chars.into_iter().collect();
    let checksum = crc32fast::hash(value.as_bytes());
    Ok(checksum % SEED_LENGTH as u32)
}

// Verify the checksum of the seed based on the language prefix length and if the seed is composed of 25 words
fn verify_checksum(words: &Vec<String>, prefix_len: usize) -> Result<Option<bool>, MnemonicsError> {
    let checksum_index = calculate_checksum_index(&words[0..SEED_LENGTH], prefix_len)?;
    let checksum_word = words.get(checksum_index as usize).ok_or(MnemonicsError::InvalidChecksumIndex)?;
    Ok(words.get(SEED_LENGTH).map(|v| v == checksum_word))
}

// Find the indices of the words in the languages
fn find_indices(words: &Vec<String>) -> Result<Option<(Vec<usize>, usize)>, MnemonicsError> {
    'main: for (i, language) in LANGUAGES.iter().enumerate() {
        // This map is used to store the indices of the words in the language
        let mut language_words: HashMap<&str, usize> = HashMap::with_capacity(WORDS_LIST);
        // Build the map
        for (j, word) in language.words.iter().enumerate() {
            language_words.insert(word, j);
        }

        // Find the indices of the words
        let mut indices = Vec::new();
        for word in words.iter() {
            if let Some(index) = language_words.get(word.as_str()) {
                indices.push(*index);
            } else {
                // Incorrect language for this word, try the next one
                continue 'main;
            }
        }

<<<<<<< HEAD
        // We were able to build the indices, now verify checksum
        if !verify_checksum(&words, language.prefix_length)? {
            return Err(anyhow!("Invalid checksum for seed"));
=======
        // we were able to build the indices, now verify checksum
        if !verify_checksum(&words, language.prefix_length)?.unwrap_or(true) {
            return Err(MnemonicsError::InvalidChecksum);
>>>>>>> 9cff1a11
        }

        return Ok(Some((indices, i)));
    }
    Ok(None)
}

<<<<<<< HEAD
// Convert a words list to a Private Key (32 bytes)
pub fn words_to_key(words: &Vec<String>) -> Result<PrivateKey> {
    if words.len() != SEED_LENGTH + 1 {
        return Err(anyhow!("Invalid number of words"));
=======
// convert a words list to a Private Key (32 bytes)
pub fn words_to_key(words: &Vec<String>) -> Result<PrivateKey, MnemonicsError> {
    if !(words.len() == SEED_LENGTH + 1 || words.len() == SEED_LENGTH) {
        return Err(MnemonicsError::InvalidWordsCount);
>>>>>>> 9cff1a11
    }

    let (indices, language_index) = find_indices(words)?.ok_or(MnemonicsError::NoIndicesFound)?;
    debug!("Language found: {}", LANGUAGES[language_index].name);

    let mut dest = Vec::with_capacity(KEY_SIZE);
    for i in (0..SEED_LENGTH).step_by(3) {
        let a = indices.get(i).ok_or(MnemonicsError::OutOfBounds)?;
        let b = indices.get(i + 1).ok_or(MnemonicsError::OutOfBounds)?;
        let c = indices.get(i + 2).ok_or(MnemonicsError::OutOfBounds)?;

        let val = a + WORDS_LIST * (((WORDS_LIST - a) + b) % WORDS_LIST) + WORDS_LIST * WORDS_LIST * (((WORDS_LIST - b) + c) % WORDS_LIST);
        if val % WORDS_LIST != *a {
            return Err(MnemonicsError::WordListSanityCheckError);
        }

        let val = val as u32;
        dest.extend_from_slice(&val.to_le_bytes());
    }

    Ok(PrivateKey::from_bytes(&dest).map_err(|_| MnemonicsError::InvalidKeyFromBytes)?)
}

// Transform a Private Key to a list of words based on the language index
pub fn key_to_words(key: &PrivateKey, language_index: usize) -> Result<Vec<String>, MnemonicsError> {
    let language = LANGUAGES.get(language_index).ok_or(MnemonicsError::InvalidLanguageIndex)?;
    key_to_words_with_language(key, language)
}

// Transform a Private Key to a list of words with a specific language
pub fn key_to_words_with_language(key: &PrivateKey, language: &Language) -> Result<Vec<String>, MnemonicsError> {
    if language.words.len() != WORDS_LIST {
        return Err(MnemonicsError::InvalidLanguage);
    }

    let bytes = key.to_bytes();
    if bytes.len() != KEY_SIZE {
        return Err(MnemonicsError::InvalidKeySize);
    }

    let mut words = Vec::with_capacity(SEED_LENGTH + 1);
    for i in (0..KEY_SIZE).step_by(4) {
        let val = u32::from_le_bytes([bytes[i], bytes[i + 1], bytes[i + 2], bytes[i + 3]]);
        let a = val % WORDS_LIST_U32;
        let b = ((val / WORDS_LIST_U32) + a) % WORDS_LIST_U32;
        let c = ((val / WORDS_LIST_U32 / WORDS_LIST_U32) + b) % WORDS_LIST_U32;
        
        words.push(language.words[a as usize].to_owned());
        words.push(language.words[b as usize].to_owned());
        words.push(language.words[c as usize].to_owned());
    }

    let checksum = calculate_checksum_index(&words, language.prefix_length)?;
    words.push(words.get(checksum as usize).ok_or(MnemonicsError::InvalidChecksumCalculation)?.clone());

    Ok(words)
}

#[cfg(test)]
mod tests {
    use xelis_common::crypto::KeyPair;

    #[test]
    fn test_languages() {
        let (_, key) = KeyPair::new().split();
        for language in super::LANGUAGES.iter() {
            let words = super::key_to_words_with_language(&key, language).unwrap();
            let nkey = super::words_to_key(&words).unwrap();
            assert_eq!(key.as_scalar(), nkey.as_scalar());

            let mut words2 = super::key_to_words_with_language(&nkey, language).unwrap();
            assert_eq!(words, words2);

            // Also test with 24 words only
            words2.pop();
            assert_eq!(words2.len(), 24);

            let nkey = super::words_to_key(&words2).unwrap();
            assert_eq!(key.as_scalar(), nkey.as_scalar());
        }
    }
}<|MERGE_RESOLUTION|>--- conflicted
+++ resolved
@@ -57,13 +57,9 @@
 pub struct Language<'a> {
     // Language name, like "English" or "French"
     name: &'a str,
-<<<<<<< HEAD
-    prefix_length: usize, // Number of utf-8 chars to use for checksum
-=======
-    // number of utf-8 chars to use for checksum
+    // Number of utf-8 chars to use for checksum
     prefix_length: usize,
-    // list of words in the language
->>>>>>> 9cff1a11
+    // List of words in the language
     words: [&'a str; WORDS_LIST]
 }
 
@@ -115,15 +111,9 @@
             }
         }
 
-<<<<<<< HEAD
         // We were able to build the indices, now verify checksum
-        if !verify_checksum(&words, language.prefix_length)? {
-            return Err(anyhow!("Invalid checksum for seed"));
-=======
-        // we were able to build the indices, now verify checksum
         if !verify_checksum(&words, language.prefix_length)?.unwrap_or(true) {
             return Err(MnemonicsError::InvalidChecksum);
->>>>>>> 9cff1a11
         }
 
         return Ok(Some((indices, i)));
@@ -131,17 +121,10 @@
     Ok(None)
 }
 
-<<<<<<< HEAD
 // Convert a words list to a Private Key (32 bytes)
-pub fn words_to_key(words: &Vec<String>) -> Result<PrivateKey> {
-    if words.len() != SEED_LENGTH + 1 {
-        return Err(anyhow!("Invalid number of words"));
-=======
-// convert a words list to a Private Key (32 bytes)
 pub fn words_to_key(words: &Vec<String>) -> Result<PrivateKey, MnemonicsError> {
     if !(words.len() == SEED_LENGTH + 1 || words.len() == SEED_LENGTH) {
         return Err(MnemonicsError::InvalidWordsCount);
->>>>>>> 9cff1a11
     }
 
     let (indices, language_index) = find_indices(words)?.ok_or(MnemonicsError::NoIndicesFound)?;
